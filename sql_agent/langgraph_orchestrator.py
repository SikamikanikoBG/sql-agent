--- conflicted
+++ resolved
@@ -1,6 +1,5 @@
 import re
-from typing import List, Dict, Any, Tuple, Optional, Set
-from sql_agent.utils.dependency_resolver import TempTableDependencyResolver
+from typing import List, Dict, Any, Tuple, Optional
 import logging
 from dataclasses import dataclass
 import streamlit as st
@@ -46,14 +45,9 @@
         model_name: str = "gpt-3.5-turbo",
         temperature: float = 0.0,
         similarity_threshold: float = 0.01,  # Very low threshold to catch more potential matches
-<<<<<<< HEAD
-        max_examples: int = 25  # Significantly more examples for richer context
-=======
         max_examples: int = 25,  # Significantly more examples for richer context
         max_tokens: int = 14000  # Safe limit below model's context length
->>>>>>> 0feacf35
     ):
-        self.temp_table_resolver = TempTableDependencyResolver()
         """Initialize the SQL Agent Orchestrator.
         
         Args:
@@ -121,16 +115,12 @@
 1. You MUST ONLY use tables and columns that appear in the example queries above
 2. Do not invent or assume any tables or columns that are not shown in the examples
 3. If required tables/columns are not found in examples, state this explicitly
-4. Pay special attention to temporary tables (#TableName) and their dependencies
 
 Please identify:
 1. Required tables (ONLY from examples above) and their relationships
-   - List permanent tables needed
-   - List temporary tables needed and their creation order
 2. Available columns from these tables that match the requirements
 3. Filters or conditions using only existing columns
 4. Sorting or grouping requirements using only existing columns
-5. Temporary table dependencies and creation sequence
 
 If any part of the query cannot be satisfied with the available tables/columns, explain what is missing.
 
@@ -140,20 +130,9 @@
         
         # Query generation chain for MS SQL
         self.query_prompt = PromptTemplate(
-<<<<<<< HEAD
-            input_variables=["intent", "metadata", "similar_examples", "temp_tables"],
-            template="""Generate a complete MS SQL query solution based on the analyzed intent and similar examples.
-
-First, here are the temporary table dependencies that need to be created:
-
-{temp_tables}
-
-Now, generate the complete solution including:
-=======
             input_variables=["intent", "metadata", "similar_examples"],
             template="""Generate a complete MS SQL query solution based on the analyzed intent and similar examples.
 Pay special attention to temporary tables and their dependencies.
->>>>>>> 0feacf35
 
 {similar_examples}
 
@@ -162,54 +141,6 @@
 
 Follow these steps to generate the query:
 
-<<<<<<< HEAD
-1. Temporary Table Analysis:
-   - Review all temporary tables (#TableName) needed
-   - Ensure all temp table dependencies are included
-   - Follow the exact creation order from dependencies
-   - Copy temp table creation patterns from examples
-
-2. Pattern Matching:
-   - Find the most similar example query pattern that matches the intent
-   - Note how it handles similar requirements (joins, aggregations, etc.)
-   - Copy its overall structure while adapting to current needs
-
-3. Table Selection:
-   - Use ONLY tables identified in the intent analysis
-   - Include all required temporary tables in correct order
-   - Copy exact table names and schema prefixes from examples
-   - Maintain NOLOCK hints exactly as shown in examples
-   - Follow the same JOIN patterns for these tables
-
-4. Column Selection:
-   - Use ONLY columns identified in the intent analysis
-   - Copy exact column names and any wrapping functions
-   - Maintain ISNULL/COALESCE patterns from examples
-   - Follow example patterns for calculations
-
-5. Query Construction:
-   - First output all required temp table creation statements
-   - Then build main query SELECT clause
-   - Copy JOIN syntax exactly from examples
-   - Use WHERE conditions matching example patterns
-   - Follow example patterns for:
-     * Date handling
-     * Aggregations
-     * GROUP BY/ORDER BY
-     * CTEs (only if examples use them)
-     * Transaction patterns
-
-6. Validation:
-   - Verify every table/column exists in examples
-   - Check all joins match example patterns
-   - Ensure all functions appear in examples
-   - Validate temp table creation order
-   - Validate against business requirements
-
-CRITICAL: 
-- Only generate a query if ALL required tables and columns are found in examples
-- Ensure ALL temporary table dependencies are included in correct order
-=======
 1. Analyze Required Temporary Tables:
    - Identify ALL temporary tables needed from the examples
    - Find their complete creation logic in the example files
@@ -250,7 +181,6 @@
 - Generate a COMPLETE solution including ALL temporary table creation
 - Follow the EXACT sequence of operations from examples
 - Include ALL necessary steps to make the query work
->>>>>>> 0feacf35
 - If anything is missing, explain what's not available
 
 Generated SQL Query:"""
@@ -384,23 +314,10 @@
             with st.spinner("✍️ Generating SQL query..."):
                 logger.info("Starting query generation...")
             try:
-                # First pass to identify temp tables
-                initial_result = self.query_chain.invoke({
+                query_result = self.query_chain.invoke({
                     "intent": intent_result.content,
                     "metadata": "",  # Empty metadata when we have examples
-                    "similar_examples": context,
-                    "temp_tables": ""  # Empty for first pass
-                })
-                
-                # Extract temp table dependencies
-                temp_tables_info = self._format_temp_table_dependencies(initial_result.content)
-                
-                # Second pass with temp table information
-                query_result = self.query_chain.invoke({
-                    "intent": intent_result.content,
-                    "metadata": "",
-                    "similar_examples": context,
-                    "temp_tables": temp_tables_info
+                    "similar_examples": context
                 })
                 logger.info("Query generation completed")
                 self._update_usage_stats(query_result)
@@ -801,41 +718,6 @@
                                         "has_context": True
                                     })
                                     
-                                    # Track temp table definitions
-                                    if "#" in full_stmt:
-                                        # Look for CREATE TABLE statements
-                                        if operation_type == "CREATE":
-                                            temp_match = re.search(r'CREATE\s+TABLE\s+(#[\w]+)', full_stmt, re.IGNORECASE)
-                                            if temp_match:
-                                                temp_name = temp_match.group(1)
-                                                self.temp_table_resolver.add_temp_table(
-                                                    temp_name,
-                                                    full_stmt,
-                                                    file_path
-                                                )
-                                        # Also look for INSERT INTO temp tables
-                                        elif operation_type == "INSERT":
-                                            temp_match = re.search(r'INSERT\s+INTO\s+(#[\w]+)', full_stmt, re.IGNORECASE)
-                                            if temp_match:
-                                                temp_name = temp_match.group(1)
-                                                if temp_name not in self.temp_table_resolver.temp_tables:
-                                                    self.temp_table_resolver.add_temp_table(
-                                                        temp_name,
-                                                        full_stmt,
-                                                        file_path
-                                                    )
-                                        # And SELECT INTO temp tables
-                                        elif operation_type == "SELECT":
-                                            temp_match = re.search(r'SELECT\s+.*?\s+INTO\s+(#[\w]+)', full_stmt, re.IGNORECASE | re.DOTALL)
-                                            if temp_match:
-                                                temp_name = temp_match.group(1)
-                                                if temp_name not in self.temp_table_resolver.temp_tables:
-                                                    self.temp_table_resolver.add_temp_table(
-                                                        temp_name,
-                                                        full_stmt,
-                                                        file_path
-                                                    )
-                                    
                                     # For SELECT statements, also store the column list separately
                                     if operation_type == "SELECT":
                                         columns_match = re.search(r'SELECT\s+(.*?)\s+FROM', cleaned_stmt, re.IGNORECASE | re.DOTALL)
@@ -996,19 +878,4 @@
             # Remove duplicates from tables list
             self.metadata["tables"] = list(set(self.metadata["tables"]))
             
-        return self.metadata
-    def _format_temp_table_dependencies(self, query: str) -> str:
-        """Format temp table dependencies for the prompt."""
-        dependencies = self.temp_table_resolver.get_all_dependencies(query)
-        if not dependencies:
-            return "No temporary tables required."
-            
-        formatted = ["Required temporary tables in creation order:"]
-        for i, dep in enumerate(dependencies, 1):
-            formatted.extend([
-                f"\n{i}. {dep['table']}",
-                "```sql",
-                dep['definition'].strip(),
-                "```\n"
-            ])
-        return "\n".join(formatted)+        return self.metadata