--- conflicted
+++ resolved
@@ -8,7 +8,6 @@
 from sql_agent.langgraph_orchestrator import SQLAgentOrchestrator
 from sql_agent.metadata_extractor import MetadataExtractor
 from sql_agent.visualization import SimilaritySearchResultPlot
-from sql_agent.utils.dependency_visualizer import DependencyVisualizer
 
 # Configure logging
 logging.basicConfig(level=logging.INFO)
@@ -20,9 +19,8 @@
     def __init__(self):
         self.metadata_extractor = MetadataExtractor()
         self.metadata = None
-        # Initialize components
+        # Initialize agent and vector store once at startup
         self.agent = SQLAgentOrchestrator()
-        self.dependency_visualizer = DependencyVisualizer()
         self._initialize_data()
 
     def _get_available_columns(self) -> List[str]:
@@ -98,7 +96,7 @@
             logger.error(f"Error initializing data: {str(e)}")
             return f"❌ Error initializing data: {str(e)}"
 
-    def process_query(self, api_key: str, query: str, columns: List[str], model: str, temperature: float, similarity_threshold: float, max_examples: int) -> Tuple[str, str, str, str, str, str]:
+    def process_query(self, api_key: str, query: str, columns: List[str], model: str, temperature: float, similarity_threshold: float) -> Tuple[str, str, str, str, str]:
         """Process a query and return results"""
         if not api_key.strip():
             return "⚠️ API Key Required", "", "", "", ""
@@ -114,7 +112,6 @@
             self.agent.model_name = model
             self.agent.temperature = temperature
             self.agent.similarity_threshold = similarity_threshold
-            self.agent.max_examples = max_examples
             
             # Process query
             results, usage_stats = self.agent.process_query(query, self.metadata)
@@ -251,49 +248,11 @@
             usage_info += f"- **Total Tokens:** {usage_stats.total_tokens:,}\n"
             usage_info += f"- **Cost:** ${usage_stats.cost:.4f}\n"
             
-            # Generate dependency visualization
-            dependencies = self.agent.temp_table_resolver.get_all_dependencies(results.generated_query)
-            dependency_viz = self.dependency_visualizer.create_dependency_graph(dependencies)
-            
-            # Format prompt inspection details
-            prompt_inspection = "## 🔍 Prompt Details\n\n"
-            
-            # Add temp table dependencies
-            prompt_inspection += "### Temporary Table Dependencies\n"
-            prompt_inspection += "```\n"
-            prompt_inspection += self.agent._format_temp_table_dependencies(results.generated_query)
-            prompt_inspection += "\n```\n\n"
-            
-            # Add formatted examples used in prompts
-            prompt_inspection += "### Formatted Examples\n"
-            prompt_inspection += "```\n"
-            prompt_inspection += self.agent._format_examples(results.similarity_search)
-            prompt_inspection += "\n```\n\n"
-            
-            # Add metadata formatting
-            if self.metadata:
-                prompt_inspection += "### Formatted Metadata\n"
-                prompt_inspection += "```\n"
-                prompt_inspection += self.agent._format_metadata(self.metadata)
-                prompt_inspection += "\n```\n"
-            
-            return (
-                results.generated_query, 
-                explanation, 
-                similar_examples, 
-                usage_info, 
-                agent_interactions, 
-                dependency_viz,
-                prompt_inspection
-            )
+            return results.generated_query, explanation, similar_examples, usage_info, agent_interactions
             
         except Exception as e:
             logger.error(f"Error processing query: {str(e)}")
-<<<<<<< HEAD
-            return f"❌ Error: {str(e)}", "", "", "", "", "No dependencies available due to error.", "Error occurred during prompt inspection"
-=======
             return f"❌ Error: {str(e)}", "", "", "", ""
->>>>>>> 0feacf35
 
 def create_gradio_interface():
     """Create and configure the Gradio interface"""
@@ -371,21 +330,9 @@
                 similarity_threshold = gr.Slider(
                     minimum=0.01,
                     maximum=1.0,
-<<<<<<< HEAD
-                    value=0.01,
-=======
                     value=0.06,
->>>>>>> 0feacf35
                     step=0.05,
                     label="Similarity Threshold"
-                )
-                max_examples = gr.Slider(
-                    minimum=5,
-                    maximum=50,
-                    value=25,
-                    step=5,
-                    label="Maximum Examples",
-                    info="Maximum number of similar examples to retrieve"
                 )
             
             with gr.Column(scale=2):
@@ -419,18 +366,12 @@
             
             with gr.TabItem("🤖 Agent Interactions"):
                 agent_interactions_output = gr.Markdown(label="Interactions")
-                
-            with gr.TabItem("🔄 Dependencies"):
-                dependencies_output = gr.HTML(label="Temporary Table Dependencies", value="No dependencies found yet.")
-                
-            with gr.TabItem("🔍 Prompt Inspector"):
-                prompt_inspector_output = gr.Markdown(label="Prompt Details")
         
         # Set up event handler
         generate_btn.click(
             fn=app.process_query,
-            inputs=[api_key, query, columns, model, temperature, similarity_threshold, max_examples],
-            outputs=[sql_output, explanation_output, examples_output, usage_output, agent_interactions_output, dependencies_output, prompt_inspector_output]
+            inputs=[api_key, query, columns, model, temperature, similarity_threshold],
+            outputs=[sql_output, explanation_output, examples_output, usage_output, agent_interactions_output]
         )
         
         # Initialize app
